--- conflicted
+++ resolved
@@ -255,12 +255,6 @@
 # Cron Job Security
 CRON_SECRET=your-secure-random-string
 
-<<<<<<< HEAD
-# Email Service (Resend)
-RESEND_API_KEY=re_your-resend-api-key
-OCINEMA_EMAIL=contact@ocinema.org
-RESEND_FROM_EMAIL=O Cinema Voice Agent <onboarding@resend.dev>
-=======
 # Voicemail System (optional - required for voicemail functionality)
 TWILIO_ACCOUNT_SID=your-twilio-account-sid
 TWILIO_AUTH_TOKEN=your-twilio-auth-token
@@ -270,7 +264,6 @@
 
 # Staff Dashboard Authentication (required for voicemail dashboard access)
 STAFF_DASHBOARD_SECRET=your-secure-random-string-at-least-32-chars
->>>>>>> fac98d4b
 ```
 
 **Redis Setup Options (choose one):**
@@ -317,12 +310,6 @@
 
 # For Vercel KV (alternative - provision via Vercel dashboard instead)
 
-<<<<<<< HEAD
-# Add email service credentials
-vercel env add RESEND_API_KEY
-vercel env add OCINEMA_EMAIL
-vercel env add RESEND_FROM_EMAIL  # Optional - defaults to onboarding@resend.dev
-=======
 # Add voicemail system credentials (if using voicemail feature)
 vercel env add TWILIO_ACCOUNT_SID
 vercel env add TWILIO_AUTH_TOKEN
@@ -330,7 +317,6 @@
 vercel env add STAFF_EMAIL
 vercel env add FROM_EMAIL
 vercel env add STAFF_DASHBOARD_SECRET  # REQUIRED for security
->>>>>>> fac98d4b
 
 # Deploy updates
 vercel --prod
